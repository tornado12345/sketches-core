/*
<<<<<<< HEAD
 * Copyright 2015-, Yahoo! Inc.
=======
 * Copyright 2015, Yahoo! Inc.
>>>>>>> d39fb6c3
 * Licensed under the terms of the Apache License 2.0. See LICENSE file at the project root for terms.
 */

package com.yahoo.sketches.hll;

/**
 */
final class HashUtils {
  static int NOT_A_PAIR = -1;

  private static final int KEY_BITS = 25;
  private static final int KEY_MASK = (1 << KEY_BITS) - 1;

  private static final int VAL_BITS = 6;
  private static final int VAL_MASK = (1 << VAL_BITS) - 1;

  private static final int[] MAX_HASH_SIZE = new int[] { //0 to 26, switchToDenseSize
      4, 16, 16, 16,
      16, 16, 16, 32,
      32, 32, 64, 64,
      128, 128, 256, 512,
      1024, 2048, 4096, 8192,
      16384, 32768, 65536, 131072,
      262144, 524288, 1048576
  };

  private HashUtils() {}

  static int getMaxHashSize(final int index) {
    return MAX_HASH_SIZE[index];
  }

  static int keyOfPair(final int pair) {
    return pair & KEY_MASK;
  }

  static byte valOfPair(final int pair) {
    return (byte) ((pair >> KEY_BITS) & VAL_MASK);
  }

  static int pairOfKeyAndVal(final int key, final byte value) {
    return ((value & VAL_MASK) << KEY_BITS) | (key & KEY_MASK);
  }
}<|MERGE_RESOLUTION|>--- conflicted
+++ resolved
@@ -1,9 +1,5 @@
 /*
-<<<<<<< HEAD
- * Copyright 2015-, Yahoo! Inc.
-=======
  * Copyright 2015, Yahoo! Inc.
->>>>>>> d39fb6c3
  * Licensed under the terms of the Apache License 2.0. See LICENSE file at the project root for terms.
  */
 
